/*
 * Copyright 2017 Dgraph Labs, Inc. and Contributors
 *
 * Licensed under the Apache License, Version 2.0 (the "License");
 * you may not use this file except in compliance with the License.
 * You may obtain a copy of the License at
 *
 *     http://www.apache.org/licenses/LICENSE-2.0
 *
 * Unless required by applicable law or agreed to in writing, software
 * distributed under the License is distributed on an "AS IS" BASIS,
 * WITHOUT WARRANTIES OR CONDITIONS OF ANY KIND, either express or implied.
 * See the License for the specific language governing permissions and
 * limitations under the License.
 */

package badger

import (
	"bytes"
	"context"
	"encoding/binary"
	"expvar"
	"io"
	"math"
	"os"
	"path/filepath"
	"sort"
	"strconv"
	"sync"
	"sync/atomic"
	"time"

	"github.com/dgraph-io/badger/options"
	"github.com/dgraph-io/badger/pb"
	"github.com/dgraph-io/badger/skl"
	"github.com/dgraph-io/badger/table"
	"github.com/dgraph-io/badger/y"
	humanize "github.com/dustin/go-humanize"
	"github.com/pkg/errors"
	"golang.org/x/net/trace"
)

var (
	badgerPrefix      = []byte("!badger!")        // Prefix for internal keys used by badger.
	head              = []byte("!badger!head")    // For storing value offset for replay.
	txnKey            = []byte("!badger!txn")     // For indicating end of entries in txn.
	badgerMove        = []byte("!badger!move")    // For key-value pairs which got moved during GC.
	lfDiscardStatsKey = []byte("!badger!discard") // For storing lfDiscardStats
)

type closers struct {
	updateSize *y.Closer
	compactors *y.Closer
	memtable   *y.Closer
	writes     *y.Closer
	valueGC    *y.Closer
	pub        *y.Closer
}

// DB provides the various functions required to interact with Badger.
// DB is thread-safe.
type DB struct {
	sync.RWMutex // Guards list of inmemory tables, not individual reads and writes.

	dirLockGuard *directoryLockGuard
	// nil if Dir and ValueDir are the same
	valueDirGuard *directoryLockGuard

	closers   closers
	elog      trace.EventLog
	mt        *skl.Skiplist   // Our latest (actively written) in-memory table
	imm       []*skl.Skiplist // Add here only AFTER pushing to flushChan.
	opt       Options
	manifest  *manifestFile
	lc        *levelsController
	vlog      valueLog
	vhead     valuePointer // less than or equal to a pointer to the last vlog value put into mt
	writeCh   chan *request
	flushChan chan flushTask // For flushing memtables.
	closeOnce sync.Once      // For closing DB only once.

	// Number of log rotates since the last memtable flush. We will access this field via atomic
	// functions. Since we are not going to use any 64bit atomic functions, there is no need for
	// 64 bit alignment of this struct(see #311).
	logRotates int32

	blockWrites int32

	orc *oracle

	pub      *publisher
	registry *KeyRegistry
}

const (
	kvWriteChCapacity = 1000
)

func (db *DB) replayFunction() func(Entry, valuePointer) error {
	type txnEntry struct {
		nk []byte
		v  y.ValueStruct
	}

	var txn []txnEntry
	var lastCommit uint64

	toLSM := func(nk []byte, vs y.ValueStruct) {
		for err := db.ensureRoomForWrite(); err != nil; err = db.ensureRoomForWrite() {
			db.elog.Printf("Replay: Making room for writes")
			time.Sleep(10 * time.Millisecond)
		}
		db.mt.Put(nk, vs)
	}

	first := true
	return func(e Entry, vp valuePointer) error { // Function for replaying.
		if first {
			db.elog.Printf("First key=%q\n", e.Key)
		}
		first = false

		if db.orc.nextTxnTs < y.ParseTs(e.Key) {
			db.orc.nextTxnTs = y.ParseTs(e.Key)
		}

		nk := make([]byte, len(e.Key))
		copy(nk, e.Key)
		var nv []byte
		meta := e.meta
		if db.shouldWriteValueToLSM(e) {
			nv = make([]byte, len(e.Value))
			copy(nv, e.Value)
		} else {
			nv = vp.Encode()
			meta = meta | bitValuePointer
		}

		v := y.ValueStruct{
			Value:     nv,
			Meta:      meta,
			UserMeta:  e.UserMeta,
			ExpiresAt: e.ExpiresAt,
		}

		if e.meta&bitFinTxn > 0 {
			txnTs, err := strconv.ParseUint(string(e.Value), 10, 64)
			if err != nil {
				return errors.Wrapf(err, "Unable to parse txn fin: %q", e.Value)
			}
			y.AssertTrue(lastCommit == txnTs)
			y.AssertTrue(len(txn) > 0)
			// Got the end of txn. Now we can store them.
			for _, t := range txn {
				toLSM(t.nk, t.v)
			}
			txn = txn[:0]
			lastCommit = 0

		} else if e.meta&bitTxn > 0 {
			txnTs := y.ParseTs(nk)
			if lastCommit == 0 {
				lastCommit = txnTs
			}
			if lastCommit != txnTs {
				db.opt.Warningf("Found an incomplete txn at timestamp %d. Discarding it.\n",
					lastCommit)
				txn = txn[:0]
				lastCommit = txnTs
			}
			te := txnEntry{nk: nk, v: v}
			txn = append(txn, te)

		} else {
			// This entry is from a rewrite.
			toLSM(nk, v)

			// We shouldn't get this entry in the middle of a transaction.
			y.AssertTrue(lastCommit == 0)
			y.AssertTrue(len(txn) == 0)
		}
		return nil
	}
}

// Open returns a new DB object.
func Open(opt Options) (db *DB, err error) {
	opt.maxBatchSize = (15 * opt.MaxTableSize) / 100
	opt.maxBatchCount = opt.maxBatchSize / int64(skl.MaxNodeSize)

	// We are limiting opt.ValueThreshold to maxValueThreshold for now.
	if opt.ValueThreshold > maxValueThreshold {
		return nil, errors.Errorf("Invalid ValueThreshold, must be less or equal to %d",
			maxValueThreshold)
	}

	// If ValueThreshold is greater than opt.maxBatchSize, we won't be able to push any data using
	// the transaction APIs. Transaction batches entries into batches of size opt.maxBatchSize.
	if int64(opt.ValueThreshold) > opt.maxBatchSize {
		return nil, errors.Errorf("Valuethreshold greater than max batch size of %d. Either "+
			"reduce opt.ValueThreshold or increase opt.MaxTableSize.", opt.maxBatchSize)
	}

	if opt.ReadOnly {
		// Can't truncate if the DB is read only.
		opt.Truncate = false
		// Do not perform compaction in read only mode.
		opt.CompactL0OnClose = false
	}

	for _, path := range []string{opt.Dir, opt.ValueDir} {
		dirExists, err := exists(path)
		if err != nil {
			return nil, y.Wrapf(err, "Invalid Dir: %q", path)
		}
		if !dirExists {
			if opt.ReadOnly {
				return nil, errors.Errorf("Cannot find directory %q for read-only open", path)
			}
			// Try to create the directory
			err = os.Mkdir(path, 0700)
			if err != nil {
				return nil, y.Wrapf(err, "Error Creating Dir: %q", path)
			}
		}
	}
	absDir, err := filepath.Abs(opt.Dir)
	if err != nil {
		return nil, err
	}
	absValueDir, err := filepath.Abs(opt.ValueDir)
	if err != nil {
		return nil, err
	}
	var dirLockGuard, valueDirLockGuard *directoryLockGuard
	dirLockGuard, err = acquireDirectoryLock(opt.Dir, lockFile, opt.ReadOnly)
	if err != nil {
		return nil, err
	}
	defer func() {
		if dirLockGuard != nil {
			_ = dirLockGuard.release()
		}
	}()
	if absValueDir != absDir {
		valueDirLockGuard, err = acquireDirectoryLock(opt.ValueDir, lockFile, opt.ReadOnly)
		if err != nil {
			return nil, err
		}
		defer func() {
			if valueDirLockGuard != nil {
				_ = valueDirLockGuard.release()
			}
		}()
	}
	if !(opt.ValueLogFileSize <= 2<<30 && opt.ValueLogFileSize >= 1<<20) {
		return nil, ErrValueLogSize
	}
	if !(opt.ValueLogLoadingMode == options.FileIO ||
		opt.ValueLogLoadingMode == options.MemoryMap) {
		return nil, ErrInvalidLoadingMode
	}
	manifestFile, manifest, err := openOrCreateManifestFile(opt.Dir, opt.ReadOnly)
	if err != nil {
		return nil, err
	}
	defer func() {
		if manifestFile != nil {
			_ = manifestFile.close()
		}
	}()

	db = &DB{
		imm:           make([]*skl.Skiplist, 0, opt.NumMemtables),
		flushChan:     make(chan flushTask, opt.NumMemtables),
		writeCh:       make(chan *request, kvWriteChCapacity),
		opt:           opt,
		manifest:      manifestFile,
		elog:          trace.NewEventLog("Badger", "DB"),
		dirLockGuard:  dirLockGuard,
		valueDirGuard: valueDirLockGuard,
		orc:           newOracle(opt),
		pub:           newPublisher(),
	}

	kr, err := OpenKeyRegistry(opt)
	if err != nil {
		return nil, err
	}
	db.registry = kr
	// Calculate initial size.
	db.calculateSize()
	db.closers.updateSize = y.NewCloser(1)
	go db.updateSize(db.closers.updateSize)
	db.mt = skl.NewSkiplist(arenaSize(opt))

	// newLevelsController potentially loads files in directory.
	if db.lc, err = newLevelsController(db, &manifest); err != nil {
		return nil, err
	}

	if !opt.ReadOnly {
		db.closers.compactors = y.NewCloser(1)
		db.lc.startCompact(db.closers.compactors)

		db.closers.memtable = y.NewCloser(1)
		go func() {
			_ = db.flushMemtable(db.closers.memtable) // Need levels controller to be up.
		}()
	}

	headKey := y.KeyWithTs(head, math.MaxUint64)
	// Need to pass with timestamp, lsm get removes the last 8 bytes and compares key
	vs, err := db.get(headKey)
	if err != nil {
		return nil, errors.Wrap(err, "Retrieving head")
	}
	db.orc.nextTxnTs = vs.Version
	var vptr valuePointer
	if len(vs.Value) > 0 {
		vptr.Decode(vs.Value)
	}

	replayCloser := y.NewCloser(1)
	go db.doWrites(replayCloser)

	if err = db.vlog.open(db, vptr, db.replayFunction()); err != nil {
		return db, err
	}
	replayCloser.SignalAndWait() // Wait for replay to be applied first.

	// Let's advance nextTxnTs to one more than whatever we observed via
	// replaying the logs.
	db.orc.txnMark.Done(db.orc.nextTxnTs)
	// In normal mode, we must update readMark so older versions of keys can be removed during
	// compaction when run in offline mode via the flatten tool.
	db.orc.readMark.Done(db.orc.nextTxnTs)
	db.orc.incrementNextTs()

	db.writeCh = make(chan *request, kvWriteChCapacity)
	db.closers.writes = y.NewCloser(1)
	go db.doWrites(db.closers.writes)

	db.closers.valueGC = y.NewCloser(1)
	go db.vlog.waitOnGC(db.closers.valueGC)

	db.closers.pub = y.NewCloser(1)
	go db.pub.listenForUpdates(db.closers.pub)

	valueDirLockGuard = nil
	dirLockGuard = nil
	manifestFile = nil
	return db, nil
}

// Close closes a DB. It's crucial to call it to ensure all the pending updates make their way to
// disk. Calling DB.Close() multiple times would still only close the DB once.
func (db *DB) Close() error {
	var err error
	db.closeOnce.Do(func() {
		err = db.close()
	})
	return err
}

func (db *DB) close() (err error) {
	db.elog.Printf("Closing database")

	if err := db.vlog.flushDiscardStats(); err != nil {
		return errors.Wrap(err, "failed to flush discard stats")
	}

	atomic.StoreInt32(&db.blockWrites, 1)

	// Stop value GC first.
	db.closers.valueGC.SignalAndWait()

	// Stop writes next.
	db.closers.writes.SignalAndWait()

	// Don't accept any more write.
	close(db.writeCh)

	db.closers.pub.SignalAndWait()

	// Now close the value log.
	if vlogErr := db.vlog.Close(); vlogErr != nil {
		err = errors.Wrap(vlogErr, "DB.Close")
	}

	// Make sure that block writer is done pushing stuff into memtable!
	// Otherwise, you will have a race condition: we are trying to flush memtables
	// and remove them completely, while the block / memtable writer is still
	// trying to push stuff into the memtable. This will also resolve the value
	// offset problem: as we push into memtable, we update value offsets there.
	if !db.mt.Empty() {
		db.elog.Printf("Flushing memtable")
		for {
			pushedFlushTask := func() bool {
				db.Lock()
				defer db.Unlock()
				y.AssertTrue(db.mt != nil)
				select {
				case db.flushChan <- flushTask{mt: db.mt, vptr: db.vhead}:
					db.imm = append(db.imm, db.mt) // Flusher will attempt to remove this from s.imm.
					db.mt = nil                    // Will segfault if we try writing!
					db.elog.Printf("pushed to flush chan\n")
					return true
				default:
					// If we fail to push, we need to unlock and wait for a short while.
					// The flushing operation needs to update s.imm. Otherwise, we have a deadlock.
					// TODO: Think about how to do this more cleanly, maybe without any locks.
				}
				return false
			}()
			if pushedFlushTask {
				break
			}
			time.Sleep(10 * time.Millisecond)
		}
	}
	db.stopMemoryFlush()
	db.stopCompactions()

	// Force Compact L0
	// We don't need to care about cstatus since no parallel compaction is running.
	if db.opt.CompactL0OnClose {
		err := db.lc.doCompact(compactionPriority{level: 0, score: 1.73})
		switch err {
		case errFillTables:
			// This error only means that there might be enough tables to do a compaction. So, we
			// should not report it to the end user to avoid confusing them.
		case nil:
			db.opt.Infof("Force compaction on level 0 done")
		default:
			db.opt.Warningf("While forcing compaction on level 0: %v", err)
		}
	}

	if lcErr := db.lc.close(); err == nil {
		err = errors.Wrap(lcErr, "DB.Close")
	}
	db.elog.Printf("Waiting for closer")
	db.closers.updateSize.SignalAndWait()
	db.orc.Stop()

	db.elog.Finish()

	if db.dirLockGuard != nil {
		if guardErr := db.dirLockGuard.release(); err == nil {
			err = errors.Wrap(guardErr, "DB.Close")
		}
	}
	if db.valueDirGuard != nil {
		if guardErr := db.valueDirGuard.release(); err == nil {
			err = errors.Wrap(guardErr, "DB.Close")
		}
	}
	if manifestErr := db.manifest.close(); err == nil {
		err = errors.Wrap(manifestErr, "DB.Close")
	}
	if registryErr := db.registry.Close(); err == nil {
		err = errors.Wrap(registryErr, "DB.Close")
	}

	// Fsync directories to ensure that lock file, and any other removed files whose directory
	// we haven't specifically fsynced, are guaranteed to have their directory entry removal
	// persisted to disk.
	if syncErr := syncDir(db.opt.Dir); err == nil {
		err = errors.Wrap(syncErr, "DB.Close")
	}
	if syncErr := syncDir(db.opt.ValueDir); err == nil {
		err = errors.Wrap(syncErr, "DB.Close")
	}

	return err
}

// VerifyChecksum verifies checksum for all tables on all levels.
// This method can be used to verify checksum, if opt.ChecksumVerificationMode is NoVerification.
func (db *DB) VerifyChecksum() error {
	return db.lc.verifyChecksum()
}

const (
	lockFile = "LOCK"
)

// Sync syncs database content to disk. This function provides
// more control to user to sync data whenever required.
func (db *DB) Sync() error {
	return db.vlog.sync(math.MaxUint32)
}

// getMemtables returns the current memtables and get references.
func (db *DB) getMemTables() ([]*skl.Skiplist, func()) {
	db.RLock()
	defer db.RUnlock()

	tables := make([]*skl.Skiplist, len(db.imm)+1)

	// Get mutable memtable.
	tables[0] = db.mt
	tables[0].IncrRef()

	// Get immutable memtables.
	last := len(db.imm) - 1
	for i := range db.imm {
		tables[i+1] = db.imm[last-i]
		tables[i+1].IncrRef()
	}
	return tables, func() {
		for _, tbl := range tables {
			tbl.DecrRef()
		}
	}
}

// get returns the value in memtable or disk for given key.
// Note that value will include meta byte.
//
// IMPORTANT: We should never write an entry with an older timestamp for the same key, We need to
// maintain this invariant to search for the latest value of a key, or else we need to search in all
// tables and find the max version among them.  To maintain this invariant, we also need to ensure
// that all versions of a key are always present in the same table from level 1, because compaction
// can push any table down.
//
// Update (Sep 22, 2018): To maintain the above invariant, and to allow keys to be moved from one
// value log to another (while reclaiming space during value log GC), we have logically moved this
// need to write "old versions after new versions" to the badgerMove keyspace. Thus, for normal
// gets, we can stop going down the LSM tree once we find any version of the key (note however that
// we will ALWAYS skip versions with ts greater than the key version).  However, if that key has
// been moved, then for the corresponding movekey, we'll look through all the levels of the tree
// to ensure that we pick the highest version of the movekey present.
func (db *DB) get(key []byte) (y.ValueStruct, error) {
	tables, decr := db.getMemTables() // Lock should be released.
	defer decr()

	var maxVs *y.ValueStruct
	var version uint64
	if bytes.HasPrefix(key, badgerMove) {
		// If we are checking badgerMove key, we should look into all the
		// levels, so we can pick up the newer versions, which might have been
		// compacted down the tree.
		maxVs = &y.ValueStruct{}
		version = y.ParseTs(key)
	}

	y.NumGets.Add(1)
	for i := 0; i < len(tables); i++ {
		vs := tables[i].Get(key)
		y.NumMemtableGets.Add(1)
		if vs.Meta == 0 && vs.Value == nil {
			continue
		}
		// Found a version of the key. For user keyspace, return immediately. For move keyspace,
		// continue iterating, unless we found a version == given key version.
		if maxVs == nil || vs.Version == version {
			return vs, nil
		}
		if maxVs.Version < vs.Version {
			*maxVs = vs
		}
	}
	return db.lc.get(key, maxVs)
}

func (db *DB) updateHead(ptrs []valuePointer) {
	var ptr valuePointer
	for i := len(ptrs) - 1; i >= 0; i-- {
		p := ptrs[i]
		if !p.IsZero() {
			ptr = p
			break
		}
	}
	if ptr.IsZero() {
		return
	}

	db.Lock()
	defer db.Unlock()
	y.AssertTrue(!ptr.Less(db.vhead))
	db.vhead = ptr
}

var requestPool = sync.Pool{
	New: func() interface{} {
		return new(request)
	},
}

func (db *DB) shouldWriteValueToLSM(e Entry) bool {
	return len(e.Value) < db.opt.ValueThreshold
}

func (db *DB) writeToLSM(b *request) error {
	if len(b.Ptrs) != len(b.Entries) {
		return errors.Errorf("Ptrs and Entries don't match: %+v", b)
	}

	for i, entry := range b.Entries {
		if entry.meta&bitFinTxn != 0 {
			continue
		}
		if db.shouldWriteValueToLSM(*entry) { // Will include deletion / tombstone case.
			db.mt.Put(entry.Key,
				y.ValueStruct{
					Value:     entry.Value,
					Meta:      entry.meta,
					UserMeta:  entry.UserMeta,
					ExpiresAt: entry.ExpiresAt,
				})
		} else {
			db.mt.Put(entry.Key,
				y.ValueStruct{
					Value:     b.Ptrs[i].Encode(),
					Meta:      entry.meta | bitValuePointer,
					UserMeta:  entry.UserMeta,
					ExpiresAt: entry.ExpiresAt,
				})
		}
	}
	return nil
}

// writeRequests is called serially by only one goroutine.
func (db *DB) writeRequests(reqs []*request) error {
	if len(reqs) == 0 {
		return nil
	}

	done := func(err error) {
		for _, r := range reqs {
			r.Err = err
			r.Wg.Done()
		}
	}
	db.elog.Printf("writeRequests called. Writing to value log")

	err := db.vlog.write(reqs)
	if err != nil {
		done(err)
		return err
	}

	db.elog.Printf("Sending updates to subscribers")
	db.pub.sendUpdates(reqs)
	db.elog.Printf("Writing to memtable")
	var count int
	for _, b := range reqs {
		if len(b.Entries) == 0 {
			continue
		}
		count += len(b.Entries)
		var i uint64
		for err = db.ensureRoomForWrite(); err == errNoRoom; err = db.ensureRoomForWrite() {
			i++
			if i%100 == 0 {
				db.elog.Printf("Making room for writes")
			}
			// We need to poll a bit because both hasRoomForWrite and the flusher need access to s.imm.
			// When flushChan is full and you are blocked there, and the flusher is trying to update s.imm,
			// you will get a deadlock.
			time.Sleep(10 * time.Millisecond)
		}
		if err != nil {
			done(err)
			return errors.Wrap(err, "writeRequests")
		}
		if err := db.writeToLSM(b); err != nil {
			done(err)
			return errors.Wrap(err, "writeRequests")
		}
		db.updateHead(b.Ptrs)
	}
	done(nil)
	db.elog.Printf("%d entries written", count)
	return nil
}

func (db *DB) sendToWriteCh(entries []*Entry) (*request, error) {
	if atomic.LoadInt32(&db.blockWrites) == 1 {
		return nil, ErrBlockedWrites
	}
	var count, size int64
	for _, e := range entries {
		size += int64(e.estimateSize(db.opt.ValueThreshold))
		count++
	}
	if count >= db.opt.maxBatchCount || size >= db.opt.maxBatchSize {
		return nil, ErrTxnTooBig
	}

	// We can only service one request because we need each txn to be stored in a contigous section.
	// Txns should not interleave among other txns or rewrites.
	req := requestPool.Get().(*request)
	req.Entries = entries
	req.Wg = sync.WaitGroup{}
	req.Wg.Add(1)
	req.IncrRef()     // for db write
	req.IncrRef()     // for publisher updates
	db.writeCh <- req // Handled in doWrites.
	y.NumPuts.Add(int64(len(entries)))

	return req, nil
}

func (db *DB) doWrites(lc *y.Closer) {
	defer lc.Done()
	pendingCh := make(chan struct{}, 1)

	writeRequests := func(reqs []*request) {
		if err := db.writeRequests(reqs); err != nil {
			db.opt.Errorf("writeRequests: %v", err)
		}
		<-pendingCh
	}

	// This variable tracks the number of pending writes.
	reqLen := new(expvar.Int)
	y.PendingWrites.Set(db.opt.Dir, reqLen)

	reqs := make([]*request, 0, 10)
	for {
		var r *request
		select {
		case r = <-db.writeCh:
		case <-lc.HasBeenClosed():
			goto closedCase
		}

		for {
			reqs = append(reqs, r)
			reqLen.Set(int64(len(reqs)))

			if len(reqs) >= 3*kvWriteChCapacity {
				pendingCh <- struct{}{} // blocking.
				goto writeCase
			}

			select {
			// Either push to pending, or continue to pick from writeCh.
			case r = <-db.writeCh:
			case pendingCh <- struct{}{}:
				goto writeCase
			case <-lc.HasBeenClosed():
				goto closedCase
			}
		}

	closedCase:
		// All the pending request are drained.
		// Don't close the writeCh, because it has be used in several places.
		for {
			select {
			case r = <-db.writeCh:
				reqs = append(reqs, r)
			default:
				pendingCh <- struct{}{} // Push to pending before doing a write.
				writeRequests(reqs)
				return
			}
		}

	writeCase:
		go writeRequests(reqs)
		reqs = make([]*request, 0, 10)
		reqLen.Set(0)
	}
}

// batchSet applies a list of badger.Entry. If a request level error occurs it
// will be returned.
//   Check(kv.BatchSet(entries))
func (db *DB) batchSet(entries []*Entry) error {
	req, err := db.sendToWriteCh(entries)
	if err != nil {
		return err
	}

	return req.Wait()
}

// batchSetAsync is the asynchronous version of batchSet. It accepts a callback
// function which is called when all the sets are complete. If a request level
// error occurs, it will be passed back via the callback.
//   err := kv.BatchSetAsync(entries, func(err error)) {
//      Check(err)
//   }
func (db *DB) batchSetAsync(entries []*Entry, f func(error)) error {
	req, err := db.sendToWriteCh(entries)
	if err != nil {
		return err
	}
	go func() {
		err := req.Wait()
		// Write is complete. Let's call the callback function now.
		f(err)
	}()
	return nil
}

var errNoRoom = errors.New("No room for write")

// ensureRoomForWrite is always called serially.
func (db *DB) ensureRoomForWrite() error {
	var err error
	db.Lock()
	defer db.Unlock()

	// Here we determine if we need to force flush memtable. Given we rotated log file, it would
	// make sense to force flush a memtable, so the updated value head would have a chance to be
	// pushed to L0. Otherwise, it would not go to L0, until the memtable has been fully filled,
	// which can take a lot longer if the write load has fewer keys and larger values. This force
	// flush, thus avoids the need to read through a lot of log files on a crash and restart.
	// Above approach is quite simple with small drawback. We are calling ensureRoomForWrite before
	// inserting every entry in Memtable. We will get latest db.head after all entries for a request
	// are inserted in Memtable. If we have done >= db.logRotates rotations, then while inserting
	// first entry in Memtable, below condition will be true and we will endup flushing old value of
	// db.head. Hence we are limiting no of value log files to be read to db.logRotates only.
	forceFlush := atomic.LoadInt32(&db.logRotates) >= db.opt.LogRotatesToFlush

	if !forceFlush && db.mt.MemSize() < db.opt.MaxTableSize {
		return nil
	}

	y.AssertTrue(db.mt != nil) // A nil mt indicates that DB is being closed.
	select {
	case db.flushChan <- flushTask{mt: db.mt, vptr: db.vhead}:
		// After every memtable flush, let's reset the counter.
		atomic.StoreInt32(&db.logRotates, 0)

		// Ensure value log is synced to disk so this memtable's contents wouldn't be lost.
		err = db.vlog.sync(db.vhead.Fid)
		if err != nil {
			return err
		}

		db.opt.Debugf("Flushing memtable, mt.size=%d size of flushChan: %d\n",
			db.mt.MemSize(), len(db.flushChan))
		// We manage to push this task. Let's modify imm.
		db.imm = append(db.imm, db.mt)
		db.mt = skl.NewSkiplist(arenaSize(db.opt))
		// New memtable is empty. We certainly have room.
		return nil
	default:
		// We need to do this to unlock and allow the flusher to modify imm.
		return errNoRoom
	}
}

func arenaSize(opt Options) int64 {
	return opt.MaxTableSize + opt.maxBatchSize + opt.maxBatchCount*int64(skl.MaxNodeSize)
}

// WriteLevel0Table flushes memtable.
func writeLevel0Table(ft flushTask, f io.Writer, bopts table.Options) error {
	iter := ft.mt.NewIterator()
	defer iter.Close()
	b := table.NewTableBuilder(bopts)
	defer b.Close()
	for iter.SeekToFirst(); iter.Valid(); iter.Next() {
		if len(ft.dropPrefix) > 0 && bytes.HasPrefix(iter.Key(), ft.dropPrefix) {
			continue
		}
		b.Add(iter.Key(), iter.Value())
	}
	_, err := f.Write(b.Finish())
	return err
}

type flushTask struct {
	mt         *skl.Skiplist
	vptr       valuePointer
	dropPrefix []byte
}

// handleFlushTask must be run serially.
func (db *DB) handleFlushTask(ft flushTask) error {
	// There can be a scnerio, when empty memtable is flushed. For example, memtable is empty and
	// after writing request to value log, rotation count exceeds db.LogRotatesToFlush.
	if ft.mt.Empty() {
		return nil
	}

	// Store badger head even if vptr is zero, need it for readTs
	db.opt.Debugf("Storing value log head: %+v\n", ft.vptr)
	db.elog.Printf("Storing offset: %+v\n", ft.vptr)
	val := ft.vptr.Encode()

	// Pick the max commit ts, so in case of crash, our read ts would be higher than all the
	// commits.
	headTs := y.KeyWithTs(head, db.orc.nextTs())
	ft.mt.Put(headTs, y.ValueStruct{Value: val})

	fileID := db.lc.reserveFileID()
	fd, err := y.CreateSyncedFile(table.NewFilename(fileID, db.opt.Dir), true)
	if err != nil {
		return y.Wrap(err)
	}

	// Don't block just to sync the directory entry.
	dirSyncCh := make(chan error)
	go func() { dirSyncCh <- syncDir(db.opt.Dir) }()
	dk, err := db.registry.latestDataKey()
	if err != nil {
		return y.Wrap(err)
	}
	bopts := table.Options{
<<<<<<< HEAD
		BlockSize:         db.opt.BlockSize,
		BloomFalsePostive: db.opt.BloomFalsePositive,
		DataKey:           dk,
=======
		BlockSize:          db.opt.BlockSize,
		BloomFalsePositive: db.opt.BloomFalsePositive,
>>>>>>> 4e087dd7
	}
	err = writeLevel0Table(ft, fd, bopts)
	dirSyncErr := <-dirSyncCh

	if err != nil {
		db.elog.Errorf("ERROR while writing to level 0: %v", err)
		return err
	}
	if dirSyncErr != nil {
		// Do dir sync as best effort. No need to return due to an error there.
		db.elog.Errorf("ERROR while syncing level directory: %v", dirSyncErr)
	}

	opts := table.Options{
		LoadingMode: db.opt.TableLoadingMode,
		ChkMode:     db.opt.ChecksumVerificationMode,
		DataKey:     dk,
	}
	tbl, err := table.OpenTable(fd, opts)
	if err != nil {
		db.elog.Printf("ERROR while opening table: %v", err)
		return err
	}
	// We own a ref on tbl.
	err = db.lc.addLevel0Table(tbl) // This will incrRef (if we don't error, sure)
	_ = tbl.DecrRef()               // Releases our ref.
	return err
}

// flushMemtable must keep running until we send it an empty flushTask. If there
// are errors during handling the flush task, we'll retry indefinitely.
func (db *DB) flushMemtable(lc *y.Closer) error {
	defer lc.Done()

	for ft := range db.flushChan {
		if ft.mt == nil {
			// We close db.flushChan now, instead of sending a nil ft.mt.
			continue
		}
		for {
			err := db.handleFlushTask(ft)
			if err == nil {
				// Update s.imm. Need a lock.
				db.Lock()
				// This is a single-threaded operation. ft.mt corresponds to the head of
				// db.imm list. Once we flush it, we advance db.imm. The next ft.mt
				// which would arrive here would match db.imm[0], because we acquire a
				// lock over DB when pushing to flushChan.
				// TODO: This logic is dirty AF. Any change and this could easily break.
				y.AssertTrue(ft.mt == db.imm[0])
				db.imm = db.imm[1:]
				ft.mt.DecrRef() // Return memory.
				db.Unlock()

				break
			}
			// Encountered error. Retry indefinitely.
			db.opt.Errorf("Failure while flushing memtable to disk: %v. Retrying...\n", err)
			time.Sleep(time.Second)
		}
	}
	return nil
}

func exists(path string) (bool, error) {
	_, err := os.Stat(path)
	if err == nil {
		return true, nil
	}
	if os.IsNotExist(err) {
		return false, nil
	}
	return true, err
}

// This function does a filewalk, calculates the size of vlog and sst files and stores it in
// y.LSMSize and y.VlogSize.
func (db *DB) calculateSize() {
	newInt := func(val int64) *expvar.Int {
		v := new(expvar.Int)
		v.Add(val)
		return v
	}

	totalSize := func(dir string) (int64, int64) {
		var lsmSize, vlogSize int64
		err := filepath.Walk(dir, func(path string, info os.FileInfo, err error) error {
			if err != nil {
				return err
			}
			ext := filepath.Ext(path)
			if ext == ".sst" {
				lsmSize += info.Size()
			} else if ext == ".vlog" {
				vlogSize += info.Size()
			}
			return nil
		})
		if err != nil {
			db.elog.Printf("Got error while calculating total size of directory: %s", dir)
		}
		return lsmSize, vlogSize
	}

	lsmSize, vlogSize := totalSize(db.opt.Dir)
	y.LSMSize.Set(db.opt.Dir, newInt(lsmSize))
	// If valueDir is different from dir, we'd have to do another walk.
	if db.opt.ValueDir != db.opt.Dir {
		_, vlogSize = totalSize(db.opt.ValueDir)
	}
	y.VlogSize.Set(db.opt.ValueDir, newInt(vlogSize))
}

func (db *DB) updateSize(lc *y.Closer) {
	defer lc.Done()

	metricsTicker := time.NewTicker(time.Minute)
	defer metricsTicker.Stop()

	for {
		select {
		case <-metricsTicker.C:
			db.calculateSize()
		case <-lc.HasBeenClosed():
			return
		}
	}
}

// RunValueLogGC triggers a value log garbage collection.
//
// It picks value log files to perform GC based on statistics that are collected
// duing compactions.  If no such statistics are available, then log files are
// picked in random order. The process stops as soon as the first log file is
// encountered which does not result in garbage collection.
//
// When a log file is picked, it is first sampled. If the sample shows that we
// can discard at least discardRatio space of that file, it would be rewritten.
//
// If a call to RunValueLogGC results in no rewrites, then an ErrNoRewrite is
// thrown indicating that the call resulted in no file rewrites.
//
// We recommend setting discardRatio to 0.5, thus indicating that a file be
// rewritten if half the space can be discarded.  This results in a lifetime
// value log write amplification of 2 (1 from original write + 0.5 rewrite +
// 0.25 + 0.125 + ... = 2). Setting it to higher value would result in fewer
// space reclaims, while setting it to a lower value would result in more space
// reclaims at the cost of increased activity on the LSM tree. discardRatio
// must be in the range (0.0, 1.0), both endpoints excluded, otherwise an
// ErrInvalidRequest is returned.
//
// Only one GC is allowed at a time. If another value log GC is running, or DB
// has been closed, this would return an ErrRejected.
//
// Note: Every time GC is run, it would produce a spike of activity on the LSM
// tree.
func (db *DB) RunValueLogGC(discardRatio float64) error {
	if discardRatio >= 1.0 || discardRatio <= 0.0 {
		return ErrInvalidRequest
	}

	// Find head on disk
	headKey := y.KeyWithTs(head, math.MaxUint64)
	// Need to pass with timestamp, lsm get removes the last 8 bytes and compares key
	val, err := db.lc.get(headKey, nil)
	if err != nil {
		return errors.Wrap(err, "Retrieving head from on-disk LSM")
	}

	var head valuePointer
	if len(val.Value) > 0 {
		head.Decode(val.Value)
	}

	// Pick a log file and run GC
	return db.vlog.runGC(discardRatio, head)
}

// Size returns the size of lsm and value log files in bytes. It can be used to decide how often to
// call RunValueLogGC.
func (db *DB) Size() (lsm, vlog int64) {
	if y.LSMSize.Get(db.opt.Dir) == nil {
		lsm, vlog = 0, 0
		return
	}
	lsm = y.LSMSize.Get(db.opt.Dir).(*expvar.Int).Value()
	vlog = y.VlogSize.Get(db.opt.ValueDir).(*expvar.Int).Value()
	return
}

// Sequence represents a Badger sequence.
type Sequence struct {
	sync.Mutex
	db        *DB
	key       []byte
	next      uint64
	leased    uint64
	bandwidth uint64
}

// Next would return the next integer in the sequence, updating the lease by running a transaction
// if needed.
func (seq *Sequence) Next() (uint64, error) {
	seq.Lock()
	defer seq.Unlock()
	if seq.next >= seq.leased {
		if err := seq.updateLease(); err != nil {
			return 0, err
		}
	}
	val := seq.next
	seq.next++
	return val, nil
}

// Release the leased sequence to avoid wasted integers. This should be done right
// before closing the associated DB. However it is valid to use the sequence after
// it was released, causing a new lease with full bandwidth.
func (seq *Sequence) Release() error {
	seq.Lock()
	defer seq.Unlock()
	err := seq.db.Update(func(txn *Txn) error {
		var buf [8]byte
		binary.BigEndian.PutUint64(buf[:], seq.next)
		return txn.SetEntry(NewEntry(seq.key, buf[:]))
	})
	if err != nil {
		return err
	}
	seq.leased = seq.next
	return nil
}

func (seq *Sequence) updateLease() error {
	return seq.db.Update(func(txn *Txn) error {
		item, err := txn.Get(seq.key)
		if err == ErrKeyNotFound {
			seq.next = 0
		} else if err != nil {
			return err
		} else {
			var num uint64
			if err := item.Value(func(v []byte) error {
				num = binary.BigEndian.Uint64(v)
				return nil
			}); err != nil {
				return err
			}
			seq.next = num
		}

		lease := seq.next + seq.bandwidth
		var buf [8]byte
		binary.BigEndian.PutUint64(buf[:], lease)
		if err = txn.SetEntry(NewEntry(seq.key, buf[:])); err != nil {
			return err
		}
		seq.leased = lease
		return nil
	})
}

// GetSequence would initiate a new sequence object, generating it from the stored lease, if
// available, in the database. Sequence can be used to get a list of monotonically increasing
// integers. Multiple sequences can be created by providing different keys. Bandwidth sets the
// size of the lease, determining how many Next() requests can be served from memory.
//
// GetSequence is not supported on ManagedDB. Calling this would result in a panic.
func (db *DB) GetSequence(key []byte, bandwidth uint64) (*Sequence, error) {
	if db.opt.managedTxns {
		panic("Cannot use GetSequence with managedDB=true.")
	}

	switch {
	case len(key) == 0:
		return nil, ErrEmptyKey
	case bandwidth == 0:
		return nil, ErrZeroBandwidth
	}
	seq := &Sequence{
		db:        db,
		key:       key,
		next:      0,
		leased:    0,
		bandwidth: bandwidth,
	}
	err := seq.updateLease()
	return seq, err
}

// Tables gets the TableInfo objects from the level controller. If withKeysCount
// is true, TableInfo objects also contain counts of keys for the tables.
func (db *DB) Tables(withKeysCount bool) []TableInfo {
	return db.lc.getTableInfo(withKeysCount)
}

// KeySplits can be used to get rough key ranges to divide up iteration over
// the DB.
func (db *DB) KeySplits(prefix []byte) []string {
	var splits []string
	// We just want table ranges here and not keys count.
	for _, ti := range db.Tables(false) {
		// We don't use ti.Left, because that has a tendency to store !badger
		// keys.
		if bytes.HasPrefix(ti.Right, prefix) {
			splits = append(splits, string(ti.Right))
		}
	}
	sort.Strings(splits)
	return splits
}

// MaxBatchCount returns max possible entries in batch
func (db *DB) MaxBatchCount() int64 {
	return db.opt.maxBatchCount
}

// MaxBatchSize returns max possible batch size
func (db *DB) MaxBatchSize() int64 {
	return db.opt.maxBatchSize
}

func (db *DB) stopMemoryFlush() {
	// Stop memtable flushes.
	if db.closers.memtable != nil {
		close(db.flushChan)
		db.closers.memtable.SignalAndWait()
	}
}

func (db *DB) stopCompactions() {
	// Stop compactions.
	if db.closers.compactors != nil {
		db.closers.compactors.SignalAndWait()
	}
}

func (db *DB) startCompactions() {
	// Resume compactions.
	if db.closers.compactors != nil {
		db.closers.compactors = y.NewCloser(1)
		db.lc.startCompact(db.closers.compactors)
	}
}

func (db *DB) startMemoryFlush() {
	// Start memory fluhser.
	if db.closers.memtable != nil {
		db.flushChan = make(chan flushTask, db.opt.NumMemtables)
		db.closers.memtable = y.NewCloser(1)
		go func() {
			_ = db.flushMemtable(db.closers.memtable)
		}()
	}
}

// Flatten can be used to force compactions on the LSM tree so all the tables fall on the same
// level. This ensures that all the versions of keys are colocated and not split across multiple
// levels, which is necessary after a restore from backup. During Flatten, live compactions are
// stopped. Ideally, no writes are going on during Flatten. Otherwise, it would create competition
// between flattening the tree and new tables being created at level zero.
func (db *DB) Flatten(workers int) error {
	db.stopCompactions()
	defer db.startCompactions()

	compactAway := func(cp compactionPriority) error {
		db.opt.Infof("Attempting to compact with %+v\n", cp)
		errCh := make(chan error, 1)
		for i := 0; i < workers; i++ {
			go func() {
				errCh <- db.lc.doCompact(cp)
			}()
		}
		var success int
		var rerr error
		for i := 0; i < workers; i++ {
			err := <-errCh
			if err != nil {
				rerr = err
				db.opt.Warningf("While running doCompact with %+v. Error: %v\n", cp, err)
			} else {
				success++
			}
		}
		if success == 0 {
			return rerr
		}
		// We could do at least one successful compaction. So, we'll consider this a success.
		db.opt.Infof("%d compactor(s) succeeded. One or more tables from level %d compacted.\n",
			success, cp.level)
		return nil
	}

	hbytes := func(sz int64) string {
		return humanize.Bytes(uint64(sz))
	}

	for {
		db.opt.Infof("\n")
		var levels []int
		for i, l := range db.lc.levels {
			sz := l.getTotalSize()
			db.opt.Infof("Level: %d. %8s Size. %8s Max.\n",
				i, hbytes(l.getTotalSize()), hbytes(l.maxTotalSize))
			if sz > 0 {
				levels = append(levels, i)
			}
		}
		if len(levels) <= 1 {
			prios := db.lc.pickCompactLevels()
			if len(prios) == 0 || prios[0].score <= 1.0 {
				db.opt.Infof("All tables consolidated into one level. Flattening done.\n")
				return nil
			}
			if err := compactAway(prios[0]); err != nil {
				return err
			}
			continue
		}
		// Create an artificial compaction priority, to ensure that we compact the level.
		cp := compactionPriority{level: levels[0], score: 1.71}
		if err := compactAway(cp); err != nil {
			return err
		}
	}
}

func (db *DB) blockWrite() {
	// Stop accepting new writes.
	atomic.StoreInt32(&db.blockWrites, 1)

	// Make all pending writes finish. The following will also close writeCh.
	db.closers.writes.SignalAndWait()
	db.opt.Infof("Writes flushed. Stopping compactions now...")
}

func (db *DB) unblockWrite() {
	db.closers.writes = y.NewCloser(1)
	go db.doWrites(db.closers.writes)

	// Resume writes.
	atomic.StoreInt32(&db.blockWrites, 0)
}

func (db *DB) prepareToDrop() func() {
	if db.opt.ReadOnly {
		panic("Attempting to drop data in read-only mode.")
	}
	// In order prepare for drop, we need to block the incoming writes and
	// write it to db. Then, flush all the pending flushtask. So that, we
	// don't miss any entries.
	db.blockWrite()
	reqs := make([]*request, 0, 10)
	for {
		select {
		case r := <-db.writeCh:
			reqs = append(reqs, r)
		default:
			if err := db.writeRequests(reqs); err != nil {
				db.opt.Errorf("writeRequests: %v", err)
			}
			db.stopMemoryFlush()
			return func() {
				db.opt.Infof("Resuming writes")
				db.startMemoryFlush()
				db.unblockWrite()
			}
		}
	}
}

// DropAll would drop all the data stored in Badger. It does this in the following way.
// - Stop accepting new writes.
// - Pause memtable flushes and compactions.
// - Pick all tables from all levels, create a changeset to delete all these
// tables and apply it to manifest.
// - Pick all log files from value log, and delete all of them. Restart value log files from zero.
// - Resume memtable flushes and compactions.
//
// NOTE: DropAll is resilient to concurrent writes, but not to reads. It is up to the user to not do
// any reads while DropAll is going on, otherwise they may result in panics. Ideally, both reads and
// writes are paused before running DropAll, and resumed after it is finished.
func (db *DB) DropAll() error {
	f, err := db.dropAll()
	defer f()
	if err != nil {
		return err
	}
	return nil
}

func (db *DB) dropAll() (func(), error) {
	db.opt.Infof("DropAll called. Blocking writes...")
	f := db.prepareToDrop()
	// prepareToDrop will stop all the incomming write and flushes any pending flush tasks.
	// Before we drop, we'll stop the compaction because anyways all the datas are going to
	// be deleted.
	db.stopCompactions()
	resume := func() {
		db.startCompactions()
		f()
	}
	// Block all foreign interactions with memory tables.
	db.Lock()
	defer db.Unlock()

	// Remove inmemory tables. Calling DecrRef for safety. Not sure if they're absolutely needed.
	db.mt.DecrRef()
	for _, mt := range db.imm {
		mt.DecrRef()
	}
	db.imm = db.imm[:0]
	db.mt = skl.NewSkiplist(arenaSize(db.opt)) // Set it up for future writes.

	num, err := db.lc.dropTree()
	if err != nil {
		return resume, err
	}
	db.opt.Infof("Deleted %d SSTables. Now deleting value logs...\n", num)

	num, err = db.vlog.dropAll()
	if err != nil {
		return resume, err
	}
	db.vhead = valuePointer{} // Zero it out.
	db.lc.nextFileID = 1
	db.opt.Infof("Deleted %d value log files. DropAll done.\n", num)
	return resume, nil
}

// DropPrefix would drop all the keys with the provided prefix. It does this in the following way:
// - Stop accepting new writes.
// - Stop memtable flushes before acquiring lock. Because we're acquring lock here
//   and memtable flush stalls for lock, which leads to deadlock
// - Flush out all memtables, skipping over keys with the given prefix, Kp.
// - Write out the value log header to memtables when flushing, so we don't accidentally bring Kp
//   back after a restart.
// - Stop compaction.
// - Compact L0->L1, skipping over Kp.
// - Compact rest of the levels, Li->Li, picking tables which have Kp.
// - Resume memtable flushes, compactions and writes.
func (db *DB) DropPrefix(prefix []byte) error {
	f := db.prepareToDrop()
	defer f()
	// Block all foreign interactions with memory tables.
	db.Lock()
	defer db.Unlock()

	db.imm = append(db.imm, db.mt)
	for _, memtable := range db.imm {
		if memtable.Empty() {
			memtable.DecrRef()
			continue
		}
		task := flushTask{
			mt: memtable,
			// Ensure that the head of value log gets persisted to disk.
			vptr:       db.vhead,
			dropPrefix: prefix,
		}
		db.opt.Debugf("Flushing memtable")
		if err := db.handleFlushTask(task); err != nil {
			db.opt.Errorf("While trying to flush memtable: %v", err)
			return err
		}
		memtable.DecrRef()
	}
	db.stopCompactions()
	defer db.startCompactions()
	db.imm = db.imm[:0]
	db.mt = skl.NewSkiplist(arenaSize(db.opt))

	// Drop prefixes from the levels.
	if err := db.lc.dropPrefix(prefix); err != nil {
		return err
	}
	db.opt.Infof("DropPrefix done")
	return nil
}

// KVList contains a list of key-value pairs.
type KVList = pb.KVList

// Subscribe can be used to watch key changes for the given key prefixes.
// At least one prefix should be passed, or an error will be returned.
// You can use an empty prefix to monitor all changes to the DB.
// This function blocks until the given context is done or an error occurs.
// The given function will be called with a new KVList containing the modified keys and the
// corresponding values.
func (db *DB) Subscribe(ctx context.Context, cb func(kv *KVList), prefixes ...[]byte) error {
	if cb == nil {
		return ErrNilCallback
	}
	if len(prefixes) == 0 {
		return ErrNoPrefixes
	}
	c := y.NewCloser(1)
	recvCh, id := db.pub.newSubscriber(c, prefixes...)
	slurp := func(batch *pb.KVList) {
		defer func() {
			if len(batch.GetKv()) > 0 {
				cb(batch)
			}
		}()
		for {
			select {
			case kvs := <-recvCh:
				batch.Kv = append(batch.Kv, kvs.Kv...)
			default:
				return
			}
		}
	}
	for {
		select {
		case <-c.HasBeenClosed():
			slurp(new(pb.KVList))
			// Drain if any pending updates.
			c.Done()
			// No need to delete here. Closer will be called only while
			// closing DB. Subscriber will be deleted by cleanSubscribers.
			return nil
		case <-ctx.Done():
			c.Done()
			db.pub.deleteSubscriber(id)
			// Delete the subscriber to avoid further updates.
			return ctx.Err()
		case batch := <-recvCh:
			slurp(batch)
		}
	}
}<|MERGE_RESOLUTION|>--- conflicted
+++ resolved
@@ -909,14 +909,9 @@
 		return y.Wrap(err)
 	}
 	bopts := table.Options{
-<<<<<<< HEAD
-		BlockSize:         db.opt.BlockSize,
-		BloomFalsePostive: db.opt.BloomFalsePositive,
-		DataKey:           dk,
-=======
 		BlockSize:          db.opt.BlockSize,
 		BloomFalsePositive: db.opt.BloomFalsePositive,
->>>>>>> 4e087dd7
+		DataKey:            dk,
 	}
 	err = writeLevel0Table(ft, fd, bopts)
 	dirSyncErr := <-dirSyncCh
