/*
 * Copyright 2017 Dgraph Labs, Inc. and Contributors
 *
 * Licensed under the Apache License, Version 2.0 (the "License");
 * you may not use this file except in compliance with the License.
 * You may obtain a copy of the License at
 *
 *     http://www.apache.org/licenses/LICENSE-2.0
 *
 * Unless required by applicable law or agreed to in writing, software
 * distributed under the License is distributed on an "AS IS" BASIS,
 * WITHOUT WARRANTIES OR CONDITIONS OF ANY KIND, either express or implied.
 * See the License for the specific language governing permissions and
 * limitations under the License.
 */

package table

import (
	"encoding/binary"
	"fmt"
	"io"
	"os"
	"path"
	"path/filepath"
	"strconv"
	"strings"
	"sync"
	"sync/atomic"

<<<<<<< HEAD
	"github.com/AndreasBriese/bbloom"
	"github.com/dgraph-io/badger/options"
	"github.com/dgraph-io/badger/pb"
	"github.com/dgraph-io/badger/y"
=======
	"github.com/dgraph-io/badger/v2/pb"

	"github.com/AndreasBriese/bbloom"
	"github.com/dgraph-io/badger/v2/options"
	"github.com/dgraph-io/badger/v2/y"
>>>>>>> 96d00d88
	"github.com/pkg/errors"
)

const fileSuffix = ".sst"

// TableInterface is useful for testing.
type TableInterface interface {
	Smallest() []byte
	Biggest() []byte
	DoesNotHave(key []byte) bool
}

// Table represents a loaded table file with the info we have about it
type Table struct {
	sync.Mutex

	fd        *os.File // Own fd.
	tableSize int      // Initialized in OpenTable, using fd.Stat().

	blockIndex []*pb.BlockOffset
	ref        int32 // For file garbage collection. Atomic.

	loadingMode options.FileLoadingMode
	mmap        []byte // Memory mapped.

	// The following are initialized once and const.
	smallest, biggest []byte // Smallest and largest keys.
	id                uint64 // file id, part of filename

	bf bbloom.Bloom

	Checksum []byte
	chkMode  options.ChecksumVerificationMode // indicates when to verify checksum for blocks.
}

// IncrRef increments the refcount (having to do with whether the file should be deleted)
func (t *Table) IncrRef() {
	atomic.AddInt32(&t.ref, 1)
}

// DecrRef decrements the refcount and possibly deletes the table
func (t *Table) DecrRef() error {
	newRef := atomic.AddInt32(&t.ref, -1)
	if newRef == 0 {
		// We can safely delete this file, because for all the current files, we always have
		// at least one reference pointing to them.

		// It's necessary to delete windows files
		if t.loadingMode == options.MemoryMap {
			if err := y.Munmap(t.mmap); err != nil {
				return err
			}
		}
		if err := t.fd.Truncate(0); err != nil {
			// This is very important to let the FS know that the file is deleted.
			return err
		}
		filename := t.fd.Name()
		if err := t.fd.Close(); err != nil {
			return err
		}
		if err := os.Remove(filename); err != nil {
			return err
		}
	}
	return nil
}

type block struct {
	offset            int
	data              []byte
	numEntries        int // number of entries present in the block
	entriesIndexStart int // start index of entryOffsets list
	chkLen            int // checksum length
}

func (b block) verifyCheckSum() error {
	readPos := len(b.data) - 4 - b.chkLen
	if readPos < 0 {
		// This should be rare, hence can create a error instead of having global error.
		return fmt.Errorf("block does not contain checksum")
	}

	cs := &pb.Checksum{}
	if err := cs.Unmarshal(b.data[readPos : readPos+b.chkLen]); err != nil {
		return y.Wrapf(err, "unable to unmarshal checksum for block")
	}

	return y.VerifyChecksum(b.data[:readPos], cs)
}

func (b block) NewIterator() *blockIterator {
	bi := &blockIterator{
		data:              b.data,
		numEntries:        b.numEntries,
		entriesIndexStart: b.entriesIndexStart,
	}

	return bi
}

// OpenTable assumes file has only one table and opens it. Takes ownership of fd upon function
// entry. Returns a table with one reference count on it (decrementing which may delete the file!
// -- consider t.Close() instead). The fd has to writeable because we call Truncate on it before
// deleting. Checksum for all blocks of table is verified based on value of chkMode.
func OpenTable(fd *os.File, mode options.FileLoadingMode,
	chkMode options.ChecksumVerificationMode) (*Table, error) {

	fileInfo, err := fd.Stat()
	if err != nil {
		// It's OK to ignore fd.Close() errs in this function because we have only read
		// from the file.
		_ = fd.Close()
		return nil, y.Wrap(err)
	}

	filename := fileInfo.Name()
	id, ok := ParseFileID(filename)
	if !ok {
		_ = fd.Close()
		return nil, errors.Errorf("Invalid filename: %s", filename)
	}
	t := &Table{
		fd:          fd,
		ref:         1, // Caller is given one reference.
		id:          id,
		loadingMode: mode,
		chkMode:     chkMode,
	}

	t.tableSize = int(fileInfo.Size())

	if err := t.readIndex(); err != nil {
		return nil, y.Wrap(err)
	}

	it := t.NewIterator(false)
	defer it.Close()
	it.Rewind()
	if it.Valid() {
		t.smallest = it.Key()
	}

	it2 := t.NewIterator(true)
	defer it2.Close()
	it2.Rewind()
	if it2.Valid() {
		t.biggest = it2.Key()
	}

	switch mode {
	case options.LoadToRAM:
		if _, err := t.fd.Seek(0, io.SeekStart); err != nil {
			return nil, err
		}
		t.mmap = make([]byte, t.tableSize)
		n, err := t.fd.Read(t.mmap)
		if err != nil {
			// It's OK to ignore fd.Close() error because we have only read from the file.
			_ = t.fd.Close()
			return nil, y.Wrapf(err, "Failed to load file into RAM")
		}
		if n != t.tableSize {
			return nil, errors.Errorf("Failed to read all bytes from the file."+
				"Bytes in file: %d Bytes actually Read: %d", t.tableSize, n)
		}
	case options.MemoryMap:
		t.mmap, err = y.Mmap(fd, false, fileInfo.Size())
		if err != nil {
			_ = fd.Close()
			return nil, y.Wrapf(err, "Unable to map file: %q", fileInfo.Name())
		}
	case options.FileIO:
		t.mmap = nil
	default:
		panic(fmt.Sprintf("Invalid loading mode: %v", mode))
	}

	if t.chkMode == options.OnTableRead || t.chkMode == options.OnTableAndBlockRead {
		if err := t.VerifyChecksum(); err != nil {
			_ = fd.Close()
			return nil, err
		}
	}

	return t, nil
}

// Close closes the open table.  (Releases resources back to the OS.)
func (t *Table) Close() error {
	if t.loadingMode == options.MemoryMap {
		if err := y.Munmap(t.mmap); err != nil {
			return err
		}
	}

	return t.fd.Close()
}

func (t *Table) read(off, sz int) ([]byte, error) {
	if len(t.mmap) > 0 {
		if len(t.mmap[off:]) < sz {
			return nil, y.ErrEOF
		}
		return t.mmap[off : off+sz], nil
	}

	res := make([]byte, sz)
	nbr, err := t.fd.ReadAt(res, int64(off))
	y.NumReads.Add(1)
	y.NumBytesRead.Add(int64(nbr))
	return res, err
}

func (t *Table) readNoFail(off, sz int) []byte {
	res, err := t.read(off, sz)
	y.Check(err)
	return res
}

func (t *Table) readIndex() error {
	readPos := t.tableSize

	// Read checksum len from the last 4 bytes.
	readPos -= 4
	buf := t.readNoFail(readPos, 4)
	checksumLen := int(binary.BigEndian.Uint32(buf))

<<<<<<< HEAD
	// Read checksum
	expectedChk := &pb.Checksum{}
	readPos -= int(checksumLen)
	buf = t.readNoFail(readPos, int(checksumLen))
=======
	// Read checksum.
	expectedChk := pb.Checksum{}
	readPos -= checksumLen
	buf = t.readNoFail(readPos, checksumLen)
>>>>>>> 96d00d88
	if err := expectedChk.Unmarshal(buf); err != nil {
		return err
	}

	// Read index size from the footer.
	readPos -= 4
	buf = t.readNoFail(readPos, 4)
	indexLen := int(binary.BigEndian.Uint32(buf))
	// Read index.
	readPos -= indexLen
	data := t.readNoFail(readPos, indexLen)

	if err := y.VerifyChecksum(data, expectedChk); err != nil {
		return y.Wrapf(err, "failed to verify checksum for table: %s", t.Filename())
	}

	index := pb.TableIndex{}
	err := index.Unmarshal(data)
	y.Check(err)

	t.bf = bbloom.JSONUnmarshal(index.BloomFilter)
	t.blockIndex = index.Offsets
	return nil
}

func (t *Table) block(idx int) (block, error) {
	y.AssertTruef(idx >= 0, "idx=%d", idx)
	if idx >= len(t.blockIndex) {
		return block{}, errors.New("block out of index")
	}

	ko := t.blockIndex[idx]
	blk := block{
		offset: int(ko.Offset),
	}
	var err error
	blk.data, err = t.read(blk.offset, int(ko.Len))

	// read meta data related to block
	readPos := len(blk.data) - 4 // first read checksum length
	blk.chkLen = int(binary.BigEndian.Uint32(blk.data[readPos : readPos+4]))

	readPos -= (blk.chkLen + 4) // skip reading checksum, and move position to read numEntries in block
	blk.numEntries = int(binary.BigEndian.Uint32(blk.data[readPos : readPos+4]))
	blk.entriesIndexStart = readPos - (blk.numEntries * 4)

	// verify checksum on if checksum verification mode is OnRead on OnStartAndRead
	if t.chkMode == options.OnBlockRead || t.chkMode == options.OnTableAndBlockRead {
		if err = blk.verifyCheckSum(); err != nil {
			return block{}, err
		}
	}

	return blk, err
}

// Size is its file size in bytes
func (t *Table) Size() int64 { return int64(t.tableSize) }

// Smallest is its smallest key, or nil if there are none
func (t *Table) Smallest() []byte { return t.smallest }

// Biggest is its biggest key, or nil if there are none
func (t *Table) Biggest() []byte { return t.biggest }

// Filename is NOT the file name.  Just kidding, it is.
func (t *Table) Filename() string { return t.fd.Name() }

// ID is the table's ID number (used to make the file name).
func (t *Table) ID() uint64 { return t.id }

// DoesNotHave returns true if (but not "only if") the table does not have the key.  It does a
// bloom filter lookup.
func (t *Table) DoesNotHave(key []byte) bool { return !t.bf.Has(key) }

// VerifyChecksum verifies checksum for all blocks of table.
func (t *Table) VerifyChecksum() error {
	// since we verify index checksum at table open, we are verifying only block checksums here.
	for i, os := range t.blockIndex {
		b, err := t.block(i)
		if err != nil {
			return y.Wrapf(err, "checksum validation failed for table: %s, block: %d, offset:%d",
				t.Filename(), i, os.Offset)
		}

		// If t.ChkMode is OnBlockRead or OnTableAndBlockRead, we don't need to call verify checksum
		// on block, verification would have been done while creating block itself.
		if !(t.chkMode == options.OnBlockRead || t.chkMode == options.OnTableAndBlockRead) {
			if err = b.verifyCheckSum(); err != nil {
				return y.Wrapf(err,
					"checksum validation failed for table: %s, block: %d, offset:%d",
					t.Filename(), i, os.Offset)
			}
		}
	}

	return nil
}

// ParseFileID reads the file id out of a filename.
func ParseFileID(name string) (uint64, bool) {
	name = path.Base(name)
	if !strings.HasSuffix(name, fileSuffix) {
		return 0, false
	}
	//	suffix := name[len(fileSuffix):]
	name = strings.TrimSuffix(name, fileSuffix)
	id, err := strconv.Atoi(name)
	if err != nil {
		return 0, false
	}
	y.AssertTrue(id >= 0)
	return uint64(id), true
}

// IDToFilename does the inverse of ParseFileID
func IDToFilename(id uint64) string {
	return fmt.Sprintf("%06d", id) + fileSuffix
}

// NewFilename should be named TableFilepath -- it combines the dir with the ID to make a table
// filepath.
func NewFilename(id uint64, dir string) string {
	return filepath.Join(dir, IDToFilename(id))
}<|MERGE_RESOLUTION|>--- conflicted
+++ resolved
@@ -28,18 +28,11 @@
 	"sync"
 	"sync/atomic"
 
-<<<<<<< HEAD
-	"github.com/AndreasBriese/bbloom"
-	"github.com/dgraph-io/badger/options"
-	"github.com/dgraph-io/badger/pb"
-	"github.com/dgraph-io/badger/y"
-=======
 	"github.com/dgraph-io/badger/v2/pb"
 
 	"github.com/AndreasBriese/bbloom"
 	"github.com/dgraph-io/badger/v2/options"
 	"github.com/dgraph-io/badger/v2/y"
->>>>>>> 96d00d88
 	"github.com/pkg/errors"
 )
 
@@ -268,17 +261,10 @@
 	buf := t.readNoFail(readPos, 4)
 	checksumLen := int(binary.BigEndian.Uint32(buf))
 
-<<<<<<< HEAD
-	// Read checksum
+	// Read checksum.
 	expectedChk := &pb.Checksum{}
-	readPos -= int(checksumLen)
-	buf = t.readNoFail(readPos, int(checksumLen))
-=======
-	// Read checksum.
-	expectedChk := pb.Checksum{}
 	readPos -= checksumLen
 	buf = t.readNoFail(readPos, checksumLen)
->>>>>>> 96d00d88
 	if err := expectedChk.Unmarshal(buf); err != nil {
 		return err
 	}
